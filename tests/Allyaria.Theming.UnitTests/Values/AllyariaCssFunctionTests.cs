--- conflicted
+++ resolved
@@ -239,11 +239,8 @@
         result.Should().Be(expected);
     }
 
-<<<<<<< HEAD
-=======
     // --- Additional coverage to exercise public TryParse, edge identifiers, and null conversion ---
 
->>>>>>> 75f6bbb5
     [Fact]
     public void TryParse_ValidInput_ReturnsTrue_And_Normalizes()
     {
