--- conflicted
+++ resolved
@@ -3,28 +3,18 @@
         <ManagePackageVersionsCentrally>true</ManagePackageVersionsCentrally>
     </PropertyGroup>
     <ItemGroup>
-<<<<<<< HEAD
         <PackageVersion Include="Allyaria.Theming" Version="0.0.1"/>
         <PackageVersion Include="AwesomeAssertions" Version="9.3.0"/>
         <PackageVersion Include="bunit" Version="2.0.66"/>
-=======
-        <PackageVersion Include="AwesomeAssertions" Version="9.3.0"/>
-        <PackageVersion Include="bunit" Version="1.40.0"/>
->>>>>>> a5b6b1a6
         <PackageVersion Include="coverlet.collector" Version="6.0.4">
             <PrivateAssets>all</PrivateAssets>
             <IncludeAssets>runtime; build; native; contentfiles; analyzers; buildtransitive</IncludeAssets>
         </PackageVersion>
-<<<<<<< HEAD
         <PackageVersion Include="Microsoft.AspNetCore.Components" Version="[8.0.22]"/>
         <PackageVersion Include="Microsoft.AspNetCore.Components.Web" Version="[8.0.22]"/>
         <PackageVersion Include="Microsoft.Extensions.DependencyInjection" Version="[8.0.1]"/>
         <PackageVersion Include="Microsoft.Extensions.DependencyInjection.Abstractions" Version="[8.0.2]"/>
         <PackageVersion Include="Microsoft.Extensions.Localization" Version="[8.0.21]"/>
-=======
-        <PackageVersion Include="Microsoft.AspNetCore.Components" Version="8.0.20"/>
-        <PackageVersion Include="Microsoft.AspNetCore.Components.Web" Version="8.0.20"/>
->>>>>>> a5b6b1a6
         <PackageVersion Include="Microsoft.NET.Test.Sdk" Version="18.0.1"/>
         <PackageVersion Include="Microsoft.SourceLink.GitHub" Version="8.0.0"/>
         <PackageVersion Include="NSubstitute" Version="5.3.0"/>
